# **Test Data Management API**

> ** DEVELOPMENT/TESTING ONLY**: These endpoints are automatically disabled in production environments for security.

The Test Data Management API provides powerful endpoints for populating, managing, and resetting test data in development and testing environments. All endpoints require authentication and admin privileges.

## **Security & Access Control**

- **Environment Restriction**: Automatically disabled when `NODE_ENV=production`
- **Authentication**: All endpoints require valid JWT token
- **Role-based Access**:
  - **Admin/SuperAdmin**: Can populate, clean, and check status
  - **SuperAdmin only**: Can perform database resets (most destructive)
- **Confirmation Required**: Destructive operations require explicit confirmation flags

---

## **Get Test Data Status**

**Endpoint:** `GET /bitetrack/test-data/status`
**Access:** Admin/SuperAdmin
**Description:** Get comprehensive statistics about current test data in the database.

### Request Headers:

```
Authorization: Bearer <jwt_token>
```

### Response (200 OK):

```json
{
  "environment": "development",
  "timestamp": "2024-01-15T10:30:00.000Z",
  "counts": {
    "customers": 15,
    "products": 28,
    "sales": 12,
    "pendingSellers": 3
  },
  "salesStatistics": {
    "totalSalesValue": 342.89,
    "averageOrderValue": 28.57,
    "settledSales": 8,
    "unsettledSales": 4
  },
  "recentSales": [
    {
      "id": "507f1f77bcf86cd799439040",
      "customer": "Alice Johnson",
      "seller": "John Doe",
      "totalAmount": 24.99,
      "settled": true,
      "createdAt": "2024-01-15T10:25:00.000Z"
    }
  ],
  "statusCode": 200
}
```

**Use Cases:**

- Check current database state before populating
- Monitor test environment health
- Get sample IDs for manual testing
- Verify data population success

---

## **Populate Test Data**

**Endpoint:** `POST /bitetrack/test-data/populate`
**Access:** Admin/SuperAdmin
**Description:** Populate the database with realistic test data from JSON templates.

### Request Headers:

```
Authorization: Bearer <jwt_token>
Content-Type: application/json
```

### Request Body:

```json
{
  "preset": "dev",
  "cleanBefore": true,
  "verbose": false
}
```

### Parameters:

- **`preset`** (optional): Data set size
  - `"minimal"` - 5 customers, 7 products, 3 sales (default)
  - `"dev"` - 10 customers, 14 products, 7 sales
  - `"full"` - Complete realistic dataset (~20 customers, ~35 products)
  - `"bulk"` - Large dataset for performance testing
- **`cleanBefore`** (optional): Clean existing data before populating (default: false)
- **`verbose`** (optional): Enable detailed logging (default: false)

### Response (201 Created):

```json
{
  "message": "Test data populated successfully",
  "summary": {
    "preset": "dev",
    "timestamp": "2024-01-15T10:35:00.000Z",
    "requestedBy": "507f1f77bcf86cd799439011",
    "requestedByUser": "Admin User",
    "counts": {
      "customers": 10,
      "products": 14,
      "sales": 7,
      "pendingSellers": 4
    },
    "sampleIds": {
      "firstCustomer": "507f1f77bcf86cd799439020",
      "firstProduct": "507f1f77bcf86cd799439030",
      "firstSale": "507f1f77bcf86cd799439040"
    },
    "statistics": {
      "totalSalesValue": 158.93,
      "averageOrderValue": 22.7,
      "settledSales": 4,
      "unsettledSales": 3
    }
  },
  "statusCode": 201
}
```

**Example Usage:**

```bash
# Populate development dataset with cleanup
curl -X POST http://localhost:3000/bitetrack/test-data/populate \
  -H "Authorization: Bearer YOUR_JWT_TOKEN" \
  -H "Content-Type: application/json" \
  -d '{
    "preset": "dev",
    "cleanBefore": true,
    "verbose": true
  }'
```

---

## **Clean Test Data**

**Endpoint:** `DELETE /bitetrack/test-data/clean`
**Access:** Admin/SuperAdmin
**Description:** Selectively remove test data from the database with preservation options.

### Request Headers:

```
Authorization: Bearer <jwt_token>
Content-Type: application/json
```

### Request Body:

```json
{
  "confirmClean": true,
  "preserveData": ["products"]
}
```

### Parameters:

- **`confirmClean`** (required): Must be `true` to proceed (safety measure)
- **`preserveData`** (optional): Array of data types to preserve
  - Available options: `["customers", "products", "sales", "pendingSellers"]`
  - Seller accounts are always preserved

### Response (200 OK):

```json
{
  "message": "Successfully cleaned test data. Deleted 25 records.",
  "summary": {
    "timestamp": "2024-01-15T10:40:00.000Z",
    "requestedBy": "507f1f77bcf86cd799439011",
    "requestedByUser": "Admin User",
    "deletedCounts": {
      "sales": 7,
      "customers": 10,
      "products": 0,
      "pendingSellers": 8
    },
    "preserved": ["products"]
  },
  "statusCode": 200
}
```

**Example Usage:**

```bash
# Clean all data except products
curl -X DELETE http://localhost:3000/bitetrack/test-data/clean \
  -H "Authorization: Bearer YOUR_JWT_TOKEN" \
  -H "Content-Type: application/json" \
  -d '{
    "confirmClean": true,
    "preserveData": ["products"]
  }'
```

---

## **Reset to Test Scenario**

**Endpoint:** `POST /bitetrack/test-data/reset`
**Access:** SuperAdmin only
**Description:** Reset the entire database to a specific test scenario (most destructive operation).

### Request Headers:

```
Authorization: Bearer <jwt_token>
Content-Type: application/json
```

### Request Body:

```json
{
  "scenario": "dev",
  "confirmReset": true
}
```

### Parameters:

- **`scenario`** (optional): Target scenario
  - `"clean"` - Remove all test data, keep only sellers (default)
  - `"minimal"` - Reset to minimal test dataset
  - `"dev"` - Reset to development dataset
  - `"full"` - Reset to complete test dataset
- **`confirmReset`** (required): Must be `true` to proceed (safety measure)

### Response (200 OK):

```json
{
  "message": "Database reset completed successfully",
  "summary": {
    "scenario": "dev",
    "message": "Database reset to dev test scenario",
    "timestamp": "2024-01-15T10:45:00.000Z",
    "requestedBy": "507f1f77bcf86cd799439011",
    "requestedByUser": "Super Admin",
    "counts": {
      "customers": 10,
      "products": 14,
      "sales": 7,
      "pendingSellers": 4
    }
  },
  "statusCode": 200
}
```

**Example Usage:**

```bash
# Reset to clean state (no test data)
curl -X POST http://localhost:3000/bitetrack/test-data/reset \
  -H "Authorization: Bearer YOUR_JWT_TOKEN" \
  -H "Content-Type: application/json" \
  -d '{
    "scenario": "clean",
    "confirmReset": true
  }'
```

---

## **Integration Examples**

### Frontend Dashboard Integration

```javascript
// React example - Reset environment button
const resetEnvironment = async (scenario = "dev") => {
  try {
    const response = await fetch("/bitetrack/test-data/reset", {
      method: "POST",
      headers: {
        Authorization: `Bearer ${token}`,
        "Content-Type": "application/json",
      },
      body: JSON.stringify({
        scenario,
        confirmReset: true,
      }),
    });

    const result = await response.json();
    console.log(
      `Environment reset: ${result.summary.counts.customers} customers, ${result.summary.counts.products} products created`,
    );
  } catch (error) {
    console.error("Reset failed:", error);
  }
};
```

### Automated Testing Integration

```javascript
// Jest/Testing example - Setup test environment
beforeEach(async () => {
  // Reset to minimal dataset before each test
  await request(app)
    .post("/bitetrack/test-data/reset")
    .set("Authorization", `Bearer ${adminToken}`)
    .send({
      scenario: "minimal",
      confirmReset: true,
    })
    .expect(200);
});

afterAll(async () => {
  // Clean up after all tests
  await request(app)
    .delete("/bitetrack/test-data/clean")
    .set("Authorization", `Bearer ${adminToken}`)
    .send({ confirmClean: true })
    .expect(200);
});
```

### CI/CD Pipeline Integration

```bash
#!/bin/bash
# CI pipeline script example

echo " Setting up test environment..."

# Get auth token
TOKEN=$(curl -X POST http://localhost:3000/bitetrack/auth/login \
  -H "Content-Type: application/json" \
  -d '{"email":"admin@bitetrack.com","password":"SuperAdmin123!"}' | \
  jq -r '.token')

# Populate test data
curl -X POST http://localhost:3000/bitetrack/test-data/populate \
  -H "Authorization: Bearer $TOKEN" \
  -H "Content-Type: application/json" \
  -d '{"preset":"minimal","cleanBefore":true}' \
  --fail

echo " Test environment ready"

# Run your tests here...

# Cleanup
curl -X DELETE http://localhost:3000/bitetrack/test-data/clean \
  -H "Authorization: Bearer $TOKEN" \
  -H "Content-Type: application/json" \
  -d '{"confirmClean":true}' \
  --fail

echo " Test environment cleaned"
```

---

## **Error Responses**

### Production Environment (403 Forbidden):

```json
{
  "error": "Forbidden",
  "message": "Test data endpoints are disabled in production",
  "statusCode": 403
}
```

### Missing Confirmation (400 Bad Request):

```json
{
  "error": "Confirmation Required",
  "message": "Must set confirmClean: true to proceed with data deletion",
  "hint": "This is a safety measure to prevent accidental data loss",
  "statusCode": 400
}
```

### Insufficient Permissions (403 Forbidden):

```json
{
  "error": "Forbidden",
  "message": "Only superadmins can perform database resets",
  "statusCode": 403
}
```

### Invalid Preset (400 Bad Request):

```json
{
  "error": "Validation Error",
  "message": "Invalid preset. Must be one of: minimal, dev, full, bulk",
  "statusCode": 400
}
```

---

## **Best Practices**

### Development Workflow:

1. **Check Status First**: Always check current state with `GET /status`
2. **Use Appropriate Preset**: Choose the right data size for your needs
3. **Clean Before Major Changes**: Use `cleanBefore: true` when switching scenarios
4. **Preserve Selectively**: Use `preserveData` to keep specific data types during cleanup

### Testing Workflow:

1. **Reset Before Tests**: Use `POST /reset` to ensure clean starting state
2. **Use Minimal Dataset**: Choose `"minimal"` preset for faster test execution
3. **Clean After Tests**: Always clean up test data after test suites

### Safety Guidelines:

1. **Double-check Environment**: These endpoints are disabled in production automatically
2. **Require Confirmation**: All destructive operations require explicit confirmation
3. **Limit SuperAdmin Access**: Only give SuperAdmin role to trusted users for reset operations
4. **Monitor Usage**: Log all test data operations for audit trails

---

## **Benefits of API-Based Test Data Management**

<<<<<<< HEAD
✅ **Remote Management** - Trigger from CI/CD, frontend dashboards, or external tools  
✅ **Consistent Authentication** - Uses same JWT security model as rest of API  
✅ **Granular Control** - Choose exactly what data to populate or preserve  
✅ **Audit Trail** - All operations logged with user attribution  
✅ **Safety Features** - Multiple confirmation requirements and environment checks  
✅ **Integration Ready** - Perfect for automated testing and development workflows
=======
**Remote Management** - Trigger from CI/CD, frontend dashboards, or external tools
**Consistent Authentication** - Uses same JWT security model as rest of API
**Granular Control** - Choose exactly what data to populate or preserve
**Audit Trail** - All operations logged with user attribution
**Safety Features** - Multiple confirmation requirements and environment checks
**Integration Ready** - Perfect for automated testing and development workflows
>>>>>>> c8eee5f6

These endpoints transform test data management from manual script execution to a professional, integrated part of your development workflow!<|MERGE_RESOLUTION|>--- conflicted
+++ resolved
@@ -446,20 +446,11 @@
 
 ## **Benefits of API-Based Test Data Management**
 
-<<<<<<< HEAD
-✅ **Remote Management** - Trigger from CI/CD, frontend dashboards, or external tools  
-✅ **Consistent Authentication** - Uses same JWT security model as rest of API  
-✅ **Granular Control** - Choose exactly what data to populate or preserve  
-✅ **Audit Trail** - All operations logged with user attribution  
-✅ **Safety Features** - Multiple confirmation requirements and environment checks  
-✅ **Integration Ready** - Perfect for automated testing and development workflows
-=======
 **Remote Management** - Trigger from CI/CD, frontend dashboards, or external tools
 **Consistent Authentication** - Uses same JWT security model as rest of API
 **Granular Control** - Choose exactly what data to populate or preserve
 **Audit Trail** - All operations logged with user attribution
 **Safety Features** - Multiple confirmation requirements and environment checks
 **Integration Ready** - Perfect for automated testing and development workflows
->>>>>>> c8eee5f6
 
 These endpoints transform test data management from manual script execution to a professional, integrated part of your development workflow!