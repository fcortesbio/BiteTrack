# BiteTrack Monorepo

Enterprise Business Intelligence Platform for Food Businesses

## Repository Structure

```
BiteTrack/ # Monorepo root
 services/ # Application services
    api/ # REST API (Express + MongoDB)
    frontend/ # (Coming soon) React/Next.js UI
    mcp/ # (Coming soon) AI/MCP server
 packages/ # Shared code
    shared-types/ # Constants, types, schemas
 infrastructure/ # Deployment configs
    docker-compose.yml # Orchestration
    traefik/ # Reverse proxy config
    scripts/ # Deployment scripts
 docs/ # Documentation

```

## Quick Start

### Prerequisites

- Node.js >= 18
- npm >= 9
- Docker & Docker Compose (for full stack)

### Install All Services

```bash
npm install
```

This installs dependencies for all workspaces (services + packages).

### Development Commands

```bash
# Run all services in development mode
npm run dev

# Run specific service
npm run dev -w services/api

# Test all services
npm test

# Test specific service
npm run test -w services/api

# Lint all code
npm run lint

# Build all services
npm run build
```

## NPM Workspaces

This monorepo uses **NPM Workspaces** for managing multiple packages:

### Benefits

<<<<<<< HEAD
- ✅ Shared dependencies (single `node_modules`)
- ✅ Local package linking (no `npm link` needed)
- ✅ Unified scripts across services
- ✅ Consistent versions
=======
- Shared dependencies (single `node_modules`)
- Local package linking (no `npm link` needed)
- Unified scripts across services
- Consistent versions
>>>>>>> c8eee5f6

### Adding a New Service

1. Create directory structure:

```bash
mkdir -p services/new-service
cd services/new-service
npm init -y
```

2. Add to workspace (automatic - already configured in root `package.json`)

3. Reference shared packages:

```json
{
  "dependencies": {
    "@bitetrack/shared-types": "*"
  }
}
```

4. Run from root:

```bash
npm install
npm run dev -w services/new-service
```

## Docker Development

### Run entire stack:

```bash
cd infrastructure
docker compose up -d
```

Services available at:

- **API**: http://localhost:3000
- **Frontend**: (coming soon)
- **Traefik Dashboard**: http://localhost:8080 (when Traefik added)

### Build specific service:

```bash
docker compose build bitetrack-api
```

## Documentation

- **API Documentation**: [services/api/README.md](services/api/README.md)
- **Shared Types**: [packages/shared-types/README.md](packages/shared-types/README.md)
- **Full API Reference**: [docs/API-documentation.md](docs/API-documentation.md)
- **Interactive API Docs**: http://localhost:3000/api-docs (when running)

## Workspace Commands Reference

### Root Level (affects all workspaces)

```bash
npm install # Install all workspace dependencies
npm run test # Run tests in all workspaces
npm run lint # Lint all code
npm run clean # Remove all node_modules
```

### Service Level (specific workspace)

```bash
npm run test -w services/api # Test API only
npm run dev -w services/frontend # Run frontend dev server
npm run build -w services/mcp # Build MCP service
```

### Package Management

```bash
# Add dependency to specific workspace
npm install express -w services/api

# Add dev dependency
npm install -D jest -w services/api

# Add shared package to service
# (just reference in package.json, npm install handles linking)
```

## CI/CD

(Coming soon)

- GitHub Actions workflow for testing all services
- Automated Docker image builds
- Deployment to production

## Service-Specific READMEs

Each service has its own README with detailed information:

- [services/api/README.md](services/api/README.md) - REST API documentation

## Contributing

See individual service READMEs for specific contribution guidelines.

## License

MIT - See [LICENSE](LICENSE) file<|MERGE_RESOLUTION|>--- conflicted
+++ resolved
@@ -64,17 +64,10 @@
 
 ### Benefits
 
-<<<<<<< HEAD
-- ✅ Shared dependencies (single `node_modules`)
-- ✅ Local package linking (no `npm link` needed)
-- ✅ Unified scripts across services
-- ✅ Consistent versions
-=======
 - Shared dependencies (single `node_modules`)
 - Local package linking (no `npm link` needed)
 - Unified scripts across services
 - Consistent versions
->>>>>>> c8eee5f6
 
 ### Adding a New Service
 
