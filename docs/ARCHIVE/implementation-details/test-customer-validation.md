# Customer Validation Enhancement - Manual Testing Guide

<<<<<<< HEAD
## 🎯 **Enhancement Summary**

- ✅ **Phone Number Validation**: Must be exactly 10 digits
- ✅ **Duplicate Prevention**: Phone numbers must be unique
- ✅ **Email Uniqueness**: Email addresses must be unique (when provided)
- ✅ **Enhanced Error Messages**: Detailed conflict information with existing customer data
=======
## **Enhancement Summary**

- **Phone Number Validation**: Must be exactly 10 digits
- **Duplicate Prevention**: Phone numbers must be unique
- **Email Uniqueness**: Email addresses must be unique (when provided)
- **Enhanced Error Messages**: Detailed conflict information with existing customer data
>>>>>>> c8eee5f6

---

## **Test Cases**

### **1. Valid Customer Creation**

```bash
curl -X POST http://localhost:3001/bitetrack/customers \
  -H "Authorization: Bearer YOUR_JWT_TOKEN" \
  -H "Content-Type: application/json" \
  -d '{
    "firstName": "John",
    "lastName": "Doe",
    "phoneNumber": "5551234567",
    "email": "john.doe@example.com"
  }'
```

<<<<<<< HEAD
**Expected**: ✅ 201 Created with customer data
=======
**Expected**: 201 Created with customer data
>>>>>>> c8eee5f6

### **2. Invalid Phone Number Format**

```bash
curl -X POST http://localhost:3001/bitetrack/customers \
  -H "Authorization: Bearer YOUR_JWT_TOKEN" \
  -H "Content-Type: application/json" \
  -d '{
    "firstName": "Jane",
    "lastName": "Smith",
    "phoneNumber": "555-123-4567",
    "email": "jane.smith@example.com"
  }'
```

<<<<<<< HEAD
**Expected**: ❌ 400 Bad Request - "Phone number must be exactly 10 digits"
=======
**Expected**: 400 Bad Request - "Phone number must be exactly 10 digits"
>>>>>>> c8eee5f6

### **3. Phone Number Too Short**

```bash
curl -X POST http://localhost:3001/bitetrack/customers \
  -H "Authorization: Bearer YOUR_JWT_TOKEN" \
  -H "Content-Type: application/json" \
  -d '{
    "firstName": "Bob",
    "lastName": "Johnson",
    "phoneNumber": "123456789"
  }'
```

<<<<<<< HEAD
**Expected**: ❌ 400 Bad Request - "Phone number must be exactly 10 digits"
=======
**Expected**: 400 Bad Request - "Phone number must be exactly 10 digits"
>>>>>>> c8eee5f6

### **4. Duplicate Phone Number**

```bash
# First, create a customer
curl -X POST http://localhost:3001/bitetrack/customers \
  -H "Authorization: Bearer YOUR_JWT_TOKEN" \
  -H "Content-Type: application/json" \
  -d '{
    "firstName": "Alice",
    "lastName": "Williams",
    "phoneNumber": "5559876543"
  }'

# Then try to create another with same phone
curl -X POST http://localhost:3001/bitetrack/customers \
  -H "Authorization: Bearer YOUR_JWT_TOKEN" \
  -H "Content-Type: application/json" \
  -d '{
    "firstName": "Carol",
    "lastName": "Brown",
    "phoneNumber": "5559876543"
  }'
```

<<<<<<< HEAD
**Expected**: ❌ 409 Conflict with existing customer information
=======
**Expected**: 409 Conflict with existing customer information
>>>>>>> c8eee5f6

### **5. Duplicate Email**

```bash
# Create customer with email
curl -X POST http://localhost:3001/bitetrack/customers \
  -H "Authorization: Bearer YOUR_JWT_TOKEN" \
  -H "Content-Type: application/json" \
  -d '{
    "firstName": "David",
    "lastName": "Miller",
    "phoneNumber": "5551111111",
    "email": "unique@example.com"
  }'

# Try to create another with same email
curl -X POST http://localhost:3001/bitetrack/customers \
  -H "Authorization: Bearer YOUR_JWT_TOKEN" \
  -H "Content-Type: application/json" \
  -d '{
    "firstName": "Emma",
    "lastName": "Davis",
    "phoneNumber": "5552222222",
    "email": "unique@example.com"
  }'
```

<<<<<<< HEAD
**Expected**: ❌ 409 Conflict with existing customer information
=======
**Expected**: 409 Conflict with existing customer information
>>>>>>> c8eee5f6

### **6. Update with Invalid Phone**

```bash
# First get an existing customer ID, then:
curl -X PATCH http://localhost:3001/bitetrack/customers/CUSTOMER_ID \
  -H "Authorization: Bearer YOUR_JWT_TOKEN" \
  -H "Content-Type: application/json" \
  -d '{
    "phoneNumber": "abc1234567"
  }'
```

<<<<<<< HEAD
**Expected**: ❌ 400 Bad Request - "Phone number must be exactly 10 digits"
=======
**Expected**: 400 Bad Request - "Phone number must be exactly 10 digits"
>>>>>>> c8eee5f6

### **7. Update with Duplicate Phone**

```bash
# Try to update customer with existing phone number
curl -X PATCH http://localhost:3001/bitetrack/customers/CUSTOMER_ID \
  -H "Authorization: Bearer YOUR_JWT_TOKEN" \
  -H "Content-Type: application/json" \
  -d '{
    "phoneNumber": "5559876543"
  }'
```

<<<<<<< HEAD
**Expected**: ❌ 409 Conflict with existing customer information
=======
**Expected**: 409 Conflict with existing customer information
>>>>>>> c8eee5f6

---

## **Expected Response Formats**

### **Validation Error (400)**

```json
{
  "error": "Validation Error",
  "message": "Invalid input data",
  "statusCode": 400,
  "details": [
    {
      "field": "phoneNumber",
      "message": "Phone number must be exactly 10 digits"
    }
  ]
}
```

### **Duplicate Conflict (409)**

```json
{
  "error": "Conflict",
  "message": "A customer with this phone number already exists",
  "statusCode": 409,
  "details": [
    {
      "field": "phoneNumber",
      "message": "Phone number must be unique",
      "existingCustomer": {
        "id": "507f1f77bcf86cd799439011",
        "name": "Alice Williams",
        "phoneNumber": "5559876543"
      }
    }
  ]
}
```

### **Success Response (201)**

```json
{
  "id": "507f1f77bcf86cd799439012",
  "firstName": "John",
  "lastName": "Doe",
  "phoneNumber": "5551234567",
  "email": "john.doe@example.com",
  "lastTransaction": null,
  "createdAt": "2024-01-15T10:30:00.000Z",
  "updatedAt": "2024-01-15T10:30:00.000Z"
}
```

---

## **Key Improvements Delivered**

1. ** Phone Number Format Enforcement**
   - Strict 10-digit validation (no dashes, spaces, or letters)
   - Applied to both create and update operations
   - Clear error messages for invalid formats

2. ** Comprehensive Duplicate Prevention**
   - Phone number uniqueness enforced at database and application level
   - Email uniqueness when provided
   - Detailed conflict messages with existing customer info

3. ** Enhanced Error Handling**
   - Professional HTTP status codes (400, 409)
   - Detailed error responses with field-specific messages
   - Graceful handling of MongoDB duplicate key errors

4. ** Data Normalization**
   - Automatic trimming of whitespace
   - Lowercase email normalization
   - Proper handling of empty strings vs undefined

5. ** Backward Compatibility**
   - Existing customers remain unaffected
   - API contract maintained with enhanced validation
   - Optional email field still works correctly

---

## **Technical Implementation Details**

### **Database Level**

- Added `unique: true` constraint to phoneNumber field
- Custom validator function for phone number format
- Maintained sparse index on email field

### **Application Level**

- Pre-flight duplicate checks with informative error messages
- Comprehensive input sanitization and normalization
- Fallback error handling for edge cases

### **API Level**

- Express-validator integration for request validation
- Consistent error response format across operations
- Professional HTTP status codes and messaging<|MERGE_RESOLUTION|>--- conflicted
+++ resolved
@@ -1,20 +1,11 @@
 # Customer Validation Enhancement - Manual Testing Guide
 
-<<<<<<< HEAD
-## 🎯 **Enhancement Summary**
-
-- ✅ **Phone Number Validation**: Must be exactly 10 digits
-- ✅ **Duplicate Prevention**: Phone numbers must be unique
-- ✅ **Email Uniqueness**: Email addresses must be unique (when provided)
-- ✅ **Enhanced Error Messages**: Detailed conflict information with existing customer data
-=======
 ## **Enhancement Summary**
 
 - **Phone Number Validation**: Must be exactly 10 digits
 - **Duplicate Prevention**: Phone numbers must be unique
 - **Email Uniqueness**: Email addresses must be unique (when provided)
 - **Enhanced Error Messages**: Detailed conflict information with existing customer data
->>>>>>> c8eee5f6
 
 ---
 
@@ -34,11 +25,7 @@
   }'
 ```
 
-<<<<<<< HEAD
-**Expected**: ✅ 201 Created with customer data
-=======
 **Expected**: 201 Created with customer data
->>>>>>> c8eee5f6
 
 ### **2. Invalid Phone Number Format**
 
@@ -54,11 +41,7 @@
   }'
 ```
 
-<<<<<<< HEAD
-**Expected**: ❌ 400 Bad Request - "Phone number must be exactly 10 digits"
-=======
 **Expected**: 400 Bad Request - "Phone number must be exactly 10 digits"
->>>>>>> c8eee5f6
 
 ### **3. Phone Number Too Short**
 
@@ -73,11 +56,7 @@
   }'
 ```
 
-<<<<<<< HEAD
-**Expected**: ❌ 400 Bad Request - "Phone number must be exactly 10 digits"
-=======
 **Expected**: 400 Bad Request - "Phone number must be exactly 10 digits"
->>>>>>> c8eee5f6
 
 ### **4. Duplicate Phone Number**
 
@@ -103,11 +82,7 @@
   }'
 ```
 
-<<<<<<< HEAD
-**Expected**: ❌ 409 Conflict with existing customer information
-=======
 **Expected**: 409 Conflict with existing customer information
->>>>>>> c8eee5f6
 
 ### **5. Duplicate Email**
 
@@ -135,11 +110,7 @@
   }'
 ```
 
-<<<<<<< HEAD
-**Expected**: ❌ 409 Conflict with existing customer information
-=======
 **Expected**: 409 Conflict with existing customer information
->>>>>>> c8eee5f6
 
 ### **6. Update with Invalid Phone**
 
@@ -153,11 +124,7 @@
   }'
 ```
 
-<<<<<<< HEAD
-**Expected**: ❌ 400 Bad Request - "Phone number must be exactly 10 digits"
-=======
 **Expected**: 400 Bad Request - "Phone number must be exactly 10 digits"
->>>>>>> c8eee5f6
 
 ### **7. Update with Duplicate Phone**
 
@@ -171,11 +138,7 @@
   }'
 ```
 
-<<<<<<< HEAD
-**Expected**: ❌ 409 Conflict with existing customer information
-=======
 **Expected**: 409 Conflict with existing customer information
->>>>>>> c8eee5f6
 
 ---
 
