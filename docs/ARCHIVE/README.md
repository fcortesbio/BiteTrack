--- conflicted
+++ resolved
@@ -6,11 +6,6 @@
 
 ### `planning/`
 
-<<<<<<< HEAD
-### 📋 `planning/`
-
-=======
->>>>>>> c8eee5f6
 **Completed planning documents and strategic decisions**
 
 - **ESM-MIGRATION-ROADMAP.md** - Detailed plan for CommonJS → ES Modules migration ( Completed Nov 2025)
@@ -20,11 +15,7 @@
 
 **Why archived:** These documents were planning/strategy docs for work that has been completed or superseded by current roadmap.
 
-<<<<<<< HEAD
-### 📊 `status-snapshots/`
-=======
 ### `status-snapshots/`
->>>>>>> c8eee5f6
 
 **Point-in-time project status reports**
 
@@ -33,11 +24,7 @@
 
 **Why archived:** These are historical snapshots. Current status is always in README.md and ROADMAP.md.
 
-<<<<<<< HEAD
-### 🔧 `implementation-details/`
-=======
 ### `implementation-details/`
->>>>>>> c8eee5f6
 
 **Feature implementation specifications and analysis**
 
