--- conflicted
+++ resolved
@@ -2,12 +2,9 @@
 import express from "express";
 import cors from "cors";
 import helmet from "helmet";
-<<<<<<< HEAD
-=======
 import { randomUUID } from "crypto";
 import sessionManager from "./lib/sessionManager.js";
 import CodeExecutor from "./lib/codeExecutor.js";
->>>>>>> c8eee5f6
 
 const app = express();
 const PORT = process.env.MCP_PORT || 3001;
@@ -20,10 +17,7 @@
 
 // Health check endpoint
 app.get("/health", (req, res) => {
-<<<<<<< HEAD
-=======
   const stats = sessionManager.getStats();
->>>>>>> c8eee5f6
   res.json({
     status: "OK",
     service: "BiteTrack MCP Server",
@@ -31,21 +25,14 @@
     timestamp: new Date().toISOString(),
     uptime: process.uptime(),
     environment: process.env.NODE_ENV || "development",
-<<<<<<< HEAD
-=======
     sessions: stats.activeSessions,
->>>>>>> c8eee5f6
   });
 });
 
 // Root endpoint
 app.get("/", (req, res) => {
   res.json({
-<<<<<<< HEAD
-    message: "🤖 BiteTrack MCP Server - AI-Powered Operations",
-=======
     message: "BiteTrack MCP Server - AI-Powered Operations",
->>>>>>> c8eee5f6
     version: "1.0.0",
     capabilities: [
       "Natural language sales processing",
@@ -53,19 +40,6 @@
       "Business analytics and reporting",
       "Customer interaction handling",
     ],
-<<<<<<< HEAD
-    status: "Boilerplate - Ready for implementation",
-    docs: "/api-docs",
-    health: "/health",
-  });
-});
-
-// Placeholder MCP endpoints (to be implemented)
-app.post("/chat", (req, res) => {
-  res.json({
-    message: "MCP chat endpoint - Coming soon",
-    received: req.body,
-=======
     status: "Phase 1: Code execution + Auth implemented",
     endpoints: {
       sse: "/sse",
@@ -106,7 +80,6 @@
     clearInterval(keepAlive);
     sessionManager.deleteSession(sessionId);
     console.log(`SSE connection closed: ${sessionId}`);
->>>>>>> c8eee5f6
   });
 
   console.log(`SSE connection established: ${sessionId}`);
@@ -141,19 +114,12 @@
   }
 });
 
-<<<<<<< HEAD
-app.post("/tools/execute", (req, res) => {
-  res.json({
-    message: "MCP tool execution endpoint - Coming soon",
-    received: req.body,
-=======
 // Tools discovery endpoint
 app.get("/tools", async (req, res) => {
   const tools = await codeExecutor.getToolsList();
   res.json({
     tools,
     message: "Available tools by category",
->>>>>>> c8eee5f6
   });
 });
 
