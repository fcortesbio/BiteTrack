# BiteTrack Frontend

Modern web interface for BiteTrack business management platform.

## Tech Stack

- **React 18** - UI library
- **Vite** - Build tool and dev server
- **Nginx** - Production web server

## Development

```bash
# Install dependencies
npm install

# Start dev server (hot reload)
npm run dev
```

Server runs on `http://localhost:5173`

## Build

```bash
# Create production build
npm run build

# Preview production build locally
npm run preview
```

## Docker

```bash
# Build image
docker build -t bitetrack-frontend .

# Run container
docker run -p 80:80 bitetrack-frontend
```

## API Integration

The frontend expects these backend services to be available (via Traefik routing):

- `/api/*` → BiteTrack API
- `/mcp/*` → MCP AI Server

## Features (Boilerplate)

Current implementation includes:
<<<<<<< HEAD

- ✅ Landing page with system status
- ✅ Service health checks
- ✅ Responsive design
- ✅ Modern gradient UI
- ✅ Links to API documentation
=======
>>>>>>> c8eee5f6

- Landing page with system status
- Service health checks
- Responsive design
- Modern gradient UI
- Links to API documentation

## Planned Features

- [ ] User authentication (JWT)
- [ ] Dashboard with analytics
- [ ] Sales management interface
- [ ] Inventory management
- [ ] Customer database UI
- [ ] Real-time notifications
- [ ] AI chat interface (MCP integration)
- [ ] Reporting and exports

## Project Structure

```
frontend/
 src/
    App.jsx # Main app component
    App.css # App styles
    main.jsx # React entry point
    index.css # Global styles
 public/ # Static assets
 index.html # HTML template
 vite.config.js # Vite configuration
 nginx.conf # Nginx config for production
 Dockerfile # Multi-stage Docker build
 package.json # Dependencies and scripts
```

## Configuration

### Development

Vite dev server configured in `vite.config.js`:

- Host: `0.0.0.0` (Docker compatible)
- Port: `5173`

### Production

Nginx serves static files from `/usr/share/nginx/html`:

- Gzip compression enabled
- SPA routing (all routes → index.html)
- Static asset caching
- Security headers

## Testing Routes

Access through Traefik (when full stack is running):

```bash
# Frontend
http://localhost/

# API (proxied)
http://localhost/api/health

# MCP (proxied)
http://localhost/mcp/health
```

## Related Services

- **API**: `services/api/` - Backend REST API
- **MCP**: `services/mcp/` - AI server
- **Infrastructure**: `infrastructure/` - Docker orchestration<|MERGE_RESOLUTION|>--- conflicted
+++ resolved
@@ -50,15 +50,6 @@
 ## Features (Boilerplate)
 
 Current implementation includes:
-<<<<<<< HEAD
-
-- ✅ Landing page with system status
-- ✅ Service health checks
-- ✅ Responsive design
-- ✅ Modern gradient UI
-- ✅ Links to API documentation
-=======
->>>>>>> c8eee5f6
 
 - Landing page with system status
 - Service health checks
